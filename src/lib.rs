--- conflicted
+++ resolved
@@ -68,19 +68,15 @@
 use geo_types::{
   Coord, Geometry, LineString, MultiLineString, MultiPoint, MultiPolygon, Point, Polygon,
 };
-<<<<<<< HEAD
-pub use prost::{bytes::Bytes, Message};
-=======
+
 use layer::Layer;
 use prost::{Message, bytes::Bytes};
-use vector_tile::{Tile, tile::GeomType};
->>>>>>> 8f4700c5
 
 /// The dimension used for the vector tile.
 const DIMENSION: u32 = 2;
 
+use tile::GeomType;
 pub use vector_tile::*;
-use tile::GeomType;
 
 /// Reader for decoding and accessing vector tile data.
 pub struct Reader {
@@ -279,9 +275,12 @@
   /// }
   /// ```
   pub fn get_extent(&self, layer_index: usize) -> u32 {
-    self.tile.layers.get(layer_index)
-        .and_then(|layer| layer.extent)
-        .unwrap_or(4096)
+    self
+      .tile
+      .layers
+      .get(layer_index)
+      .and_then(|layer| layer.extent)
+      .unwrap_or(4096)
   }
 }
 
@@ -310,13 +309,8 @@
 fn parse_tags(
   tags: &[u32],
   keys: &[String],
-<<<<<<< HEAD
-  values: &[tile::Value],
-) -> Result<std::collections::HashMap<String, String>, error::ParserError> {
-=======
   values: &[vector_tile::tile::Value],
 ) -> Result<std::collections::HashMap<String, Value>, error::ParserError> {
->>>>>>> 8f4700c5
   let mut result = std::collections::HashMap::new();
   for item in tags.chunks(2) {
     if item.len() != 2
@@ -333,15 +327,9 @@
   Ok(result)
 }
 
-<<<<<<< HEAD
-fn get_string_value(value: tile::Value) -> String {
-  if value.string_value.is_some() {
-    return value.string_value.unwrap();
-=======
 fn map_value(value: vector_tile::tile::Value) -> Value {
   if let Some(s) = value.string_value {
     return Value::String(s);
->>>>>>> 8f4700c5
   }
   if let Some(f) = value.float_value {
     return Value::Float(f);
